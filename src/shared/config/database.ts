--- conflicted
+++ resolved
@@ -1,11 +1,6 @@
 import mongoose from "mongoose";
-<<<<<<< HEAD
 import logger from "../infrastructure/logging";
 import config from "./index";
-=======
-import config from "./index";
-import logger from "../infrastructure/logging";
->>>>>>> 4d554dc9
 
 /**
  * Singleton Database manager for MongoDB using mongoose.
@@ -72,14 +67,9 @@
       });
     } catch (error) {
       logger.error("❌ Error connecting to MongoDB:", error);
-<<<<<<< HEAD
       if (config.app.env !== "test") {
         process.exit(1);
       } else {
-=======
-      if (config.app.env === "test") {
-        // In test environment rethrow so test runner can handle it
->>>>>>> 4d554dc9
         throw error;
       } else {
         process.exit(1);
